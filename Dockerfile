ARG CUDA_VERSION=11.8.0
ARG OS_VERSION=22.04
# Define base image.
FROM nvidia/cuda:${CUDA_VERSION}-devel-ubuntu${OS_VERSION}

# metainformation
LABEL org.opencontainers.image.version = "0.1.18"
LABEL org.opencontainers.image.source = "https://github.com/nerfstudio-project/nerfstudio"
LABEL org.opencontainers.image.licenses = "Apache License 2.0"
LABEL org.opencontainers.image.base.name="docker.io/library/nvidia/cuda:${CUDA_VERSION}-devel-ubuntu${OS_VERSION}"

# Variables used at build time.
## CUDA architectures, required by Colmap and tiny-cuda-nn.
## NOTE: All commonly used GPU architectures are included and supported here. To speedup the image build process remove all architectures but the one of your explicit GPU. Find details here: https://developer.nvidia.com/cuda-gpus (8.6 translates to 86 in the line below) or in the docs.
ARG CUDA_ARCHITECTURES=90;89;86;80;75;70;61;52;37

# Set environment variables.
## Set non-interactive to prevent asking for user inputs blocking image creation.
ENV DEBIAN_FRONTEND=noninteractive
## Set timezone as it is required by some packages.
ENV TZ=Europe/Berlin
## CUDA Home, required to find CUDA in some packages.
ENV CUDA_HOME="/usr/local/cuda"

# Install required apt packages and clear cache afterwards.
RUN apt-get update && \
    apt-get install -y --no-install-recommends \
    build-essential \
    cmake \
    curl \
    ffmpeg \
    git \
    libatlas-base-dev \
    libboost-filesystem-dev \
    libboost-graph-dev \
    libboost-program-options-dev \
    libboost-system-dev \
    libboost-test-dev \
    libhdf5-dev \
    libcgal-dev \
    libeigen3-dev \
    libflann-dev \
    libfreeimage-dev \
    libgflags-dev \
    libglew-dev \
    libgoogle-glog-dev \
    libmetis-dev \
    libprotobuf-dev \
    libqt5opengl5-dev \
    libsqlite3-dev \
    libsuitesparse-dev \
    nano \
    protobuf-compiler \
    python-is-python3 \
    python3.10-dev \
    python3-pip \
    qtbase5-dev \
    sudo \
    vim-tiny \
    wget && \
    rm -rf /var/lib/apt/lists/*


# Install GLOG (required by ceres).
RUN git clone --branch v0.6.0 https://github.com/google/glog.git --single-branch && \
    cd glog && \
    mkdir build && \
    cd build && \
    cmake .. && \
    make -j `nproc` && \
    make install && \
    cd ../.. && \
    rm -rf glog
# Add glog path to LD_LIBRARY_PATH.
ENV LD_LIBRARY_PATH="${LD_LIBRARY_PATH}:/usr/local/lib"

# Install Ceres-solver (required by colmap).
RUN git clone --branch 2.1.0 https://ceres-solver.googlesource.com/ceres-solver.git --single-branch && \
    cd ceres-solver && \
    git checkout $(git describe --tags) && \
    mkdir build && \
    cd build && \
    cmake .. -DBUILD_TESTING=OFF -DBUILD_EXAMPLES=OFF && \
    make -j `nproc` && \
    make install && \
    cd ../.. && \
    rm -rf ceres-solver

# Install colmap.
RUN git clone --branch 3.8 https://github.com/colmap/colmap.git --single-branch && \
    cd colmap && \
    mkdir build && \
    cd build && \
    cmake .. -DCUDA_ENABLED=ON \
             -DCMAKE_CUDA_ARCHITECTURES=${CUDA_ARCHITECTURES} && \
    make -j `nproc` && \
    make install && \
    cd ../.. && \
    rm -rf colmap

# Create non root user and setup environment.
RUN useradd -m -d /home/user -g root -G sudo -u 1000 user
RUN usermod -aG sudo user
# Set user password
RUN echo "user:user" | chpasswd
# Ensure sudo group users are not asked for a password when using sudo command by ammending sudoers file
RUN echo '%sudo ALL=(ALL) NOPASSWD:ALL' >> /etc/sudoers

# Switch to new uer and workdir.
USER 1000
WORKDIR /home/user

# Add local user binary folder to PATH variable.
ENV PATH="${PATH}:/home/user/.local/bin"
SHELL ["/bin/bash", "-c"]

# Upgrade pip and install packages.
RUN python3.10 -m pip install --upgrade pip setuptools pathtools promise pybind11
# Install pytorch and submodules
RUN CUDA_VER=${CUDA_VERSION%.*} && CUDA_VER=${CUDA_VER//./} && python3.10 -m pip install \
    torch==2.0.1+cu${CUDA_VER} \
    torchvision==0.15.2+cu${CUDA_VER} \
<<<<<<< HEAD
    torch-scatter==2.1.1 \
        --extra-index-url https://download.pytorch.org/whl/cu${CUDA_VER} \
        --find-links https://data.pyg.org/whl/torch-2.0.1+cu${CUDA_VER}.html

=======
        --extra-index-url https://download.pytorch.org/whl/cu${CUDA_VER}
>>>>>>> 9f487a46
# Install tynyCUDNN (we need to set the target architectures as environment variable first).
ENV TCNN_CUDA_ARCHITECTURES=${CUDA_ARCHITECTURES}
RUN python3.10 -m pip install git+https://github.com/NVlabs/tiny-cuda-nn.git@v1.6#subdirectory=bindings/torch

# Install pycolmap, required by hloc.
RUN git clone --branch v0.4.0 --recursive https://github.com/colmap/pycolmap.git && \
    cd pycolmap && \
    python3.10 -m pip install . && \
    cd ..

# Install hloc master (last release (1.3) is too old) as alternative feature detector and matcher option for nerfstudio.
RUN git clone --branch master --recursive https://github.com/cvg/Hierarchical-Localization.git && \
    cd Hierarchical-Localization && \
    python3.10 -m pip install -e . && \
    cd ..

# Install pyceres from source
RUN git clone --branch v1.0 --recursive https://github.com/cvg/pyceres.git && \
    cd pyceres && \
    python3.10 -m pip install -e . && \
    cd ..

# Install pixel perfect sfm.
<<<<<<< HEAD
RUN git clone --branch main --recursive https://github.com/cvg/pixel-perfect-sfm.git && \
=======
RUN git clone --branch v1.0 --recursive https://github.com/cvg/pixel-perfect-sfm.git && \
>>>>>>> 9f487a46
    cd pixel-perfect-sfm && \
    python3.10 -m pip install -e . && \
    cd ..

RUN python3.10 -m pip install omegaconf
# Copy nerfstudio folder and give ownership to user.
ADD . /home/user/nerfstudio
USER root
RUN chown -R user /home/user/nerfstudio
USER 1000

# Install nerfstudio dependencies.
RUN cd nerfstudio && \
    python3.10 -m pip install -e . && \
    cd ..

# Change working directory
WORKDIR /workspace

# Install nerfstudio cli auto completion and enter shell if no command was provided.
CMD ns-install-cli --mode install && /bin/bash
<|MERGE_RESOLUTION|>--- conflicted
+++ resolved
@@ -1,6 +1,7 @@
 ARG CUDA_VERSION=11.8.0
 ARG OS_VERSION=22.04
 # Define base image.
+FROM nvidia/cuda:${CUDA_VERSION}-devel-ubuntu${OS_VERSION}
 FROM nvidia/cuda:${CUDA_VERSION}-devel-ubuntu${OS_VERSION}
 
 # metainformation
@@ -120,14 +121,10 @@
 RUN CUDA_VER=${CUDA_VERSION%.*} && CUDA_VER=${CUDA_VER//./} && python3.10 -m pip install \
     torch==2.0.1+cu${CUDA_VER} \
     torchvision==0.15.2+cu${CUDA_VER} \
-<<<<<<< HEAD
     torch-scatter==2.1.1 \
         --extra-index-url https://download.pytorch.org/whl/cu${CUDA_VER} \
         --find-links https://data.pyg.org/whl/torch-2.0.1+cu${CUDA_VER}.html
 
-=======
-        --extra-index-url https://download.pytorch.org/whl/cu${CUDA_VER}
->>>>>>> 9f487a46
 # Install tynyCUDNN (we need to set the target architectures as environment variable first).
 ENV TCNN_CUDA_ARCHITECTURES=${CUDA_ARCHITECTURES}
 RUN python3.10 -m pip install git+https://github.com/NVlabs/tiny-cuda-nn.git@v1.6#subdirectory=bindings/torch
@@ -151,11 +148,7 @@
     cd ..
 
 # Install pixel perfect sfm.
-<<<<<<< HEAD
-RUN git clone --branch main --recursive https://github.com/cvg/pixel-perfect-sfm.git && \
-=======
 RUN git clone --branch v1.0 --recursive https://github.com/cvg/pixel-perfect-sfm.git && \
->>>>>>> 9f487a46
     cd pixel-perfect-sfm && \
     python3.10 -m pip install -e . && \
     cd ..
