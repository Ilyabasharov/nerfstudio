--- conflicted
+++ resolved
@@ -640,7 +640,6 @@
     return out
 
 
-<<<<<<< HEAD
 def depth_ranking_loss(rendered_depth, gt_depth):
     """
     Depth ranking loss as described in the SparseNeRF paper
@@ -652,7 +651,8 @@
     out_diff = rendered_depth[::2, :] - rendered_depth[1::2, :] + m
     differing_signs = torch.sign(dpt_diff) != torch.sign(out_diff)
     return torch.nanmean((out_diff[differing_signs] * torch.sign(out_diff[differing_signs])))
-=======
+
+
 class CharbonnierLoss(nn.Module):
     """
     Charbonnier Loss from MipNeRF 360
@@ -712,5 +712,4 @@
         # Reweighted L2 loss.
         data_loss = resid_sq_clip * scaling_grad**2
 
-        return torch.mean(data_loss)
->>>>>>> 235d0275
+        return torch.mean(data_loss)