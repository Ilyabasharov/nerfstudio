--- conflicted
+++ resolved
@@ -54,11 +54,7 @@
     """Path to config YAML file."""
     viewer: ViewerConfigWithoutNumRays = field(default_factory=ViewerConfigWithoutNumRays)
     """Viewer configuration"""
-<<<<<<< HEAD
-    vis: Literal["viewer", "viewer-beta"] = "viewer"
-=======
     vis: Literal["viewer", "viewer_beta"] = "viewer"
->>>>>>> 9f487a46
     """Type of viewer"""
 
     def main(self) -> None:
@@ -92,12 +88,8 @@
     """
     base_dir = config.get_base_dir()
     viewer_log_path = base_dir / config.viewer.relative_log_filename
-<<<<<<< HEAD
-    print(config.vis)
-=======
     banner_messages = None
     viewer_state = None
->>>>>>> 9f487a46
     if config.vis == "viewer":
         viewer_state = ViewerState(
             config.viewer,
@@ -106,11 +98,7 @@
             pipeline=pipeline,
         )
         banner_messages = [f"Viewer at: {viewer_state.viewer_url}"]
-<<<<<<< HEAD
-    if config.vis == "viewer-beta":
-=======
     if config.vis == "viewer_beta":
->>>>>>> 9f487a46
         viewer_state = ViewerBetaState(
             config.viewer,
             log_filename=viewer_log_path,
@@ -128,11 +116,7 @@
         dataset=pipeline.datamanager.train_dataset,
         train_state="completed",
     )
-<<<<<<< HEAD
-    if config.vis == "viewer":
-=======
     if isinstance(viewer_state, ViewerState):
->>>>>>> 9f487a46
         viewer_state.viser_server.set_training_state("completed")
     viewer_state.update_scene(step=step)
     while True:
